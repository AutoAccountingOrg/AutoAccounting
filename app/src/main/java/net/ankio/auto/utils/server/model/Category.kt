--- conflicted
+++ resolved
@@ -17,11 +17,7 @@
 import android.content.Context
 import android.graphics.drawable.Drawable
 import com.google.gson.Gson
-<<<<<<< HEAD
 import com.google.gson.JsonNull
-=======
-import com.google.gson.JsonArray
->>>>>>> 6d18b879
 import kotlinx.coroutines.launch
 import net.ankio.auto.R
 import net.ankio.auto.utils.AppUtils
@@ -92,15 +88,11 @@
             parent: Int,
         ): List<Category> {
             val data = AppUtils.getService().sendMsg("cate/get/all", mapOf("book" to bookID, "type" to type, "parent" to parent))
-<<<<<<< HEAD
             return if (data !is JsonNull) {
                 Gson().fromJson(Gson().toJson(data), Array<Category>::class.java).toList()
             } else {
                 emptyList()
             }
-=======
-            return runCatching { Gson().fromJson(data as JsonArray, Array<Category>::class.java).toList() }.getOrDefault(emptyList())
->>>>>>> 6d18b879
         }
 
         suspend fun getByName(
