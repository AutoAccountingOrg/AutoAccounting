--- conflicted
+++ resolved
@@ -124,12 +124,8 @@
         loadMoreData()
     }
 
-<<<<<<< HEAD
     @SuppressLint("NotifyDataSetChanged")
     private fun loadMoreData() {
-=======
-    private fun loadMoreData(empty: Boolean = false) {
->>>>>>> 6d18b879
         val loading = LoadingUtils(requireActivity())
         loading.show(R.string.loading)
         lifecycleScope.launch {
